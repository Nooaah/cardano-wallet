--- conflicted
+++ resolved
@@ -31,11 +31,8 @@
           files: |
             *.tar.gz
             *.zip
-<<<<<<< HEAD
-=======
         env:
           GITHUB_TOKEN: ${{ secrets.GITHUB_TOKEN }}
->>>>>>> 8b57b53e
 
   docs:
     runs-on: ubuntu-20.04
@@ -60,6 +57,8 @@
           enable_jekyll: false
           publish_dir: _build
           keep_files: true
+          user_name: 'William King Noel Bot'
+          user_email: 'adrestia@iohk.io'
 
   bump_sh:
     if: startsWith(github.ref, 'refs/tags/v')
